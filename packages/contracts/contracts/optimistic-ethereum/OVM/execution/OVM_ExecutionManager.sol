--- conflicted
+++ resolved
@@ -161,14 +161,10 @@
         address _ovmStateManager
     )
         override
-<<<<<<< HEAD
-        public
+        external
         returns (
             bytes memory
         )
-=======
-        external
->>>>>>> ae1ac05d
     {
         // Make sure that run() is not re-enterable.  This condition should always be satisfied
         // Once run has been called once, due to the behavior of _isValidInput().
