package singlethreaded

import (
	"encoding/binary"
	"encoding/json"
	"fmt"
	"io"

	"github.com/ethereum-optimism/optimism/cannon/serialize"
	"github.com/ethereum/go-ethereum/common"
	"github.com/ethereum/go-ethereum/common/hexutil"
	"github.com/ethereum/go-ethereum/crypto"
	"github.com/ethereum/go-ethereum/log"

	"github.com/ethereum-optimism/optimism/cannon/mipsevm"
	"github.com/ethereum-optimism/optimism/cannon/mipsevm/memory"
)

// STATE_WITNESS_SIZE is the size of the state witness encoding in bytes.
const STATE_WITNESS_SIZE = 378

type State struct {
	Memory *memory.Memory `json:"memory"`

	PreimageKey    common.Hash `json:"preimageKey"`
	PreimageOffset uint64      `json:"preimageOffset"` // note that the offset includes the 8-byte length prefix

	Cpu mipsevm.CpuScalars `json:"cpu"`

	Heap uint64 `json:"heap"` // to handle mmap growth

	ExitCode uint8 `json:"exit"`
	Exited   bool  `json:"exited"`

	Step uint64 `json:"step"`

	Registers [32]uint64 `json:"registers"`

	// LastHint is optional metadata, and not part of the VM state itself.
	LastHint hexutil.Bytes `json:"lastHint,omitempty"`
}

var _ mipsevm.FPVMState = (*State)(nil)

func CreateEmptyState() *State {
	return &State{
		Cpu: mipsevm.CpuScalars{
			PC:     0,
			NextPC: 4,
			LO:     0,
			HI:     0,
		},
		Heap:      0,
		Registers: [32]uint64{},
		Memory:    memory.NewMemory(),
		ExitCode:  0,
		Exited:    false,
		Step:      0,
	}
}

func CreateInitialState(pc, heapStart uint64) *State {
	state := CreateEmptyState()
	state.Cpu.PC = pc
	state.Cpu.NextPC = pc + 4
	state.Heap = heapStart

	return state
}

func (s *State) CreateVM(logger log.Logger, po mipsevm.PreimageOracle, stdOut, stdErr io.Writer, meta mipsevm.Metadata) mipsevm.FPVM {
	logger.Info("Using cannon VM")
	return NewInstrumentedState(s, po, stdOut, stdErr, meta)
}

type stateMarshaling struct {
	Memory         *memory.Memory `json:"memory"`
	PreimageKey    common.Hash    `json:"preimageKey"`
	PreimageOffset uint64         `json:"preimageOffset"`
	PC             uint64         `json:"pc"`
	NextPC         uint64         `json:"nextPC"`
	LO             uint64         `json:"lo"`
	HI             uint64         `json:"hi"`
	Heap           uint64         `json:"heap"`
	ExitCode       uint8          `json:"exit"`
	Exited         bool           `json:"exited"`
	Step           uint64         `json:"step"`
	Registers      [32]uint64     `json:"registers"`
	LastHint       hexutil.Bytes  `json:"lastHint,omitempty"`
}

func (s *State) MarshalJSON() ([]byte, error) { // nosemgrep
	sm := &stateMarshaling{
		Memory:         s.Memory,
		PreimageKey:    s.PreimageKey,
		PreimageOffset: s.PreimageOffset,
		PC:             s.Cpu.PC,
		NextPC:         s.Cpu.NextPC,
		LO:             s.Cpu.LO,
		HI:             s.Cpu.HI,
		Heap:           s.Heap,
		ExitCode:       s.ExitCode,
		Exited:         s.Exited,
		Step:           s.Step,
		Registers:      s.Registers,
		LastHint:       s.LastHint,
	}
	return json.Marshal(sm)
}

func (s *State) UnmarshalJSON(data []byte) error {
	sm := new(stateMarshaling)
	if err := json.Unmarshal(data, sm); err != nil {
		return err
	}
	s.Memory = sm.Memory
	s.PreimageKey = sm.PreimageKey
	s.PreimageOffset = sm.PreimageOffset
	s.Cpu.PC = sm.PC
	s.Cpu.NextPC = sm.NextPC
	s.Cpu.LO = sm.LO
	s.Cpu.HI = sm.HI
	s.Heap = sm.Heap
	s.ExitCode = sm.ExitCode
	s.Exited = sm.Exited
	s.Step = sm.Step
	s.Registers = sm.Registers
	s.LastHint = sm.LastHint
	return nil
}

func (s *State) GetPC() uint64 { return s.Cpu.PC }

<<<<<<< HEAD
func (s *State) GetRegisters() *[32]uint64 { return &s.Registers }
=======
func (s *State) GetCpu() mipsevm.CpuScalars { return s.Cpu }

func (s *State) GetRegistersRef() *[32]uint32 { return &s.Registers }
>>>>>>> 9d738648

func (s *State) GetExitCode() uint8 { return s.ExitCode }

func (s *State) GetExited() bool { return s.Exited }

func (s *State) GetStep() uint64 { return s.Step }

func (s *State) GetLastHint() hexutil.Bytes {
	return s.LastHint
}

func (s *State) VMStatus() uint8 {
	return mipsevm.VmStatus(s.Exited, s.ExitCode)
}

func (s *State) GetMemory() *memory.Memory {
	return s.Memory
}

func (s *State) GetHeap() uint32 {
	return s.Heap
}

func (s *State) GetPreimageKey() common.Hash {
	return s.PreimageKey
}

func (s *State) GetPreimageOffset() uint32 {
	return s.PreimageOffset
}

func (s *State) EncodeWitness() ([]byte, common.Hash) {
	out := make([]byte, 0, STATE_WITNESS_SIZE)
	memRoot := s.Memory.MerkleRoot()
	out = append(out, memRoot[:]...)
	out = append(out, s.PreimageKey[:]...)
	out = binary.BigEndian.AppendUint64(out, s.PreimageOffset)
	out = binary.BigEndian.AppendUint64(out, s.Cpu.PC)
	out = binary.BigEndian.AppendUint64(out, s.Cpu.NextPC)
	out = binary.BigEndian.AppendUint64(out, s.Cpu.LO)
	out = binary.BigEndian.AppendUint64(out, s.Cpu.HI)
	out = binary.BigEndian.AppendUint64(out, s.Heap)
	out = append(out, s.ExitCode)
	out = mipsevm.AppendBoolToWitness(out, s.Exited)
	out = binary.BigEndian.AppendUint64(out, s.Step)
	for _, r := range s.Registers {
		out = binary.BigEndian.AppendUint64(out, r)
	}
	return out, stateHashFromWitness(out)
}

// Serialize writes the state in a simple binary format which can be read again using Deserialize
// The format is a simple concatenation of fields, with prefixed item count for repeating items and using big endian
// encoding for numbers.
//
// StateVersion                uint8(0)
// Memory                      As per Memory.Serialize
// PreimageKey                 [32]byte
// PreimageOffset              uint32
// Cpu.PC					   uint32
// Cpu.NextPC 				   uint32
// Cpu.LO 					   uint32
// Cpu.HI					   uint32
// Heap                        uint32
// ExitCode                    uint8
// Exited                      uint8 - 0 for false, 1 for true
// Step                        uint64
// Registers                   [32]uint32
// len(LastHint)			   uint32 (0 when LastHint is nil)
// LastHint 				   []byte
func (s *State) Serialize(out io.Writer) error {
	bout := serialize.NewBinaryWriter(out)

	if err := s.Memory.Serialize(out); err != nil {
		return err
	}
	if err := bout.WriteHash(s.PreimageKey); err != nil {
		return err
	}
	if err := bout.WriteUInt(s.PreimageOffset); err != nil {
		return err
	}
	if err := bout.WriteUInt(s.Cpu.PC); err != nil {
		return err
	}
	if err := bout.WriteUInt(s.Cpu.NextPC); err != nil {
		return err
	}
	if err := bout.WriteUInt(s.Cpu.LO); err != nil {
		return err
	}
	if err := bout.WriteUInt(s.Cpu.HI); err != nil {
		return err
	}
	if err := bout.WriteUInt(s.Heap); err != nil {
		return err
	}
	if err := bout.WriteUInt(s.ExitCode); err != nil {
		return err
	}
	if err := bout.WriteBool(s.Exited); err != nil {
		return err
	}
	if err := bout.WriteUInt(s.Step); err != nil {
		return err
	}
	for _, r := range s.Registers {
		if err := bout.WriteUInt(r); err != nil {
			return err
		}
	}
	if err := bout.WriteBytes(s.LastHint); err != nil {
		return err
	}
	return nil
}

func (s *State) Deserialize(in io.Reader) error {
	bin := serialize.NewBinaryReader(in)
	s.Memory = memory.NewMemory()
	if err := s.Memory.Deserialize(in); err != nil {
		return err
	}
	if err := bin.ReadHash(&s.PreimageKey); err != nil {
		return err
	}
	if err := bin.ReadUInt(&s.PreimageOffset); err != nil {
		return err
	}
	if err := bin.ReadUInt(&s.Cpu.PC); err != nil {
		return err
	}
	if err := bin.ReadUInt(&s.Cpu.NextPC); err != nil {
		return err
	}
	if err := bin.ReadUInt(&s.Cpu.LO); err != nil {
		return err
	}
	if err := bin.ReadUInt(&s.Cpu.HI); err != nil {
		return err
	}
	if err := bin.ReadUInt(&s.Heap); err != nil {
		return err
	}
	if err := bin.ReadUInt(&s.ExitCode); err != nil {
		return err
	}
	if err := bin.ReadBool(&s.Exited); err != nil {
		return err
	}
	if err := bin.ReadUInt(&s.Step); err != nil {
		return err
	}
	for i := range s.Registers {
		if err := bin.ReadUInt(&s.Registers[i]); err != nil {
			return err
		}
	}
	if err := bin.ReadBytes((*[]byte)(&s.LastHint)); err != nil {
		return err
	}
	return nil
}

type StateWitness []byte

func (sw StateWitness) StateHash() (common.Hash, error) {
	if len(sw) != STATE_WITNESS_SIZE {
		return common.Hash{}, fmt.Errorf("Invalid witness length. Got %d, expected %d", len(sw), STATE_WITNESS_SIZE)
	}
	return stateHashFromWitness(sw), nil
}

func GetStateHashFn() mipsevm.HashFn {
	return func(sw []byte) (common.Hash, error) {
		return StateWitness(sw).StateHash()
	}
}

func stateHashFromWitness(sw []byte) common.Hash {
	if len(sw) != STATE_WITNESS_SIZE {
		panic("Invalid witness length")
	}
	hash := crypto.Keccak256Hash(sw)
	offset := 32*2 + 8*6
	exitCode := sw[offset]
	exited := sw[offset+1]
	status := mipsevm.VmStatus(exited == 1, exitCode)
	hash[0] = status
	return hash
}<|MERGE_RESOLUTION|>--- conflicted
+++ resolved
@@ -131,13 +131,9 @@
 
 func (s *State) GetPC() uint64 { return s.Cpu.PC }
 
-<<<<<<< HEAD
-func (s *State) GetRegisters() *[32]uint64 { return &s.Registers }
-=======
 func (s *State) GetCpu() mipsevm.CpuScalars { return s.Cpu }
 
-func (s *State) GetRegistersRef() *[32]uint32 { return &s.Registers }
->>>>>>> 9d738648
+func (s *State) GetRegistersRef() *[32]uint64 { return &s.Registers }
 
 func (s *State) GetExitCode() uint8 { return s.ExitCode }
 
@@ -157,7 +153,7 @@
 	return s.Memory
 }
 
-func (s *State) GetHeap() uint32 {
+func (s *State) GetHeap() uint64 {
 	return s.Heap
 }
 
@@ -165,7 +161,7 @@
 	return s.PreimageKey
 }
 
-func (s *State) GetPreimageOffset() uint32 {
+func (s *State) GetPreimageOffset() uint64 {
 	return s.PreimageOffset
 }
 
@@ -196,16 +192,16 @@
 // StateVersion                uint8(0)
 // Memory                      As per Memory.Serialize
 // PreimageKey                 [32]byte
-// PreimageOffset              uint32
-// Cpu.PC					   uint32
-// Cpu.NextPC 				   uint32
-// Cpu.LO 					   uint32
-// Cpu.HI					   uint32
-// Heap                        uint32
+// PreimageOffset              uint64
+// Cpu.PC					   uint64
+// Cpu.NextPC 				   uint64
+// Cpu.LO 					   uint64
+// Cpu.HI					   uint64
+// Heap                        uint64
 // ExitCode                    uint8
 // Exited                      uint8 - 0 for false, 1 for true
 // Step                        uint64
-// Registers                   [32]uint32
+// Registers                   [32]uint64
 // len(LastHint)			   uint32 (0 when LastHint is nil)
 // LastHint 				   []byte
 func (s *State) Serialize(out io.Writer) error {
