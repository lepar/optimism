package exec

import (
	"encoding/binary"

	"github.com/ethereum-optimism/optimism/cannon/mipsevm"
)

type PreimageReader interface {
	ReadPreimage(key [32]byte, offset uint64) (dat [32]byte, datLen uint64)
}

// TrackingPreimageOracleReader wraps around a PreimageOracle, implements the PreimageOracle interface, and adds tracking functionality.
// It also implements the PreimageReader interface
type TrackingPreimageOracleReader struct {
	po mipsevm.PreimageOracle

	totalPreimageSize   int
	numPreimageRequests int

	// cached pre-image data, including 8 byte length prefix
	lastPreimage []byte
	// key for above preimage
	lastPreimageKey [32]byte
	// offset we last read from, or max uint32 if nothing is read this step
	lastPreimageOffset uint64
}

func NewTrackingPreimageOracleReader(po mipsevm.PreimageOracle) *TrackingPreimageOracleReader {
	return &TrackingPreimageOracleReader{po: po}
}

func (p *TrackingPreimageOracleReader) Reset() {
	p.lastPreimageOffset = ^uint64(0)
}

func (p *TrackingPreimageOracleReader) Hint(v []byte) {
	p.po.Hint(v)
}

func (p *TrackingPreimageOracleReader) GetPreimage(k [32]byte) []byte {
	p.numPreimageRequests++
	preimage := p.po.GetPreimage(k)
	p.totalPreimageSize += len(preimage)
	return preimage
}

func (p *TrackingPreimageOracleReader) ReadPreimage(key [32]byte, offset uint64) (dat [32]byte, datLen uint64) {
	preimage := p.lastPreimage
	if key != p.lastPreimageKey {
		p.lastPreimageKey = key
		data := p.GetPreimage(key)
		// add the length prefix
		preimage = make([]byte, 0, 8+len(data))
		preimage = binary.BigEndian.AppendUint64(preimage, uint64(len(data)))
		preimage = append(preimage, data...)
		p.lastPreimage = preimage
	}
	p.lastPreimageOffset = offset
<<<<<<< HEAD
	datLen = uint64(copy(dat[:], preimage[offset:]))
=======
	if offset > uint32(len(preimage)) {
		return
	}
	datLen = uint32(copy(dat[:], preimage[offset:]))
>>>>>>> 9d738648
	return
}

func (p *TrackingPreimageOracleReader) LastPreimage() ([32]byte, []byte, uint64) {
	return p.lastPreimageKey, p.lastPreimage, p.lastPreimageOffset
}

func (p *TrackingPreimageOracleReader) TotalPreimageSize() int {
	return p.totalPreimageSize
}

func (p *TrackingPreimageOracleReader) NumPreimageRequests() int {
	return p.numPreimageRequests
}<|MERGE_RESOLUTION|>--- conflicted
+++ resolved
@@ -57,14 +57,10 @@
 		p.lastPreimage = preimage
 	}
 	p.lastPreimageOffset = offset
-<<<<<<< HEAD
-	datLen = uint64(copy(dat[:], preimage[offset:]))
-=======
-	if offset > uint32(len(preimage)) {
+	if offset > uint64(len(preimage)) {
 		return
 	}
-	datLen = uint32(copy(dat[:], preimage[offset:]))
->>>>>>> 9d738648
+	datLen = uint64(copy(dat[:], preimage[offset:]))
 	return
 }
 
